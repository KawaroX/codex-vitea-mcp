--- conflicted
+++ resolved
@@ -1,24 +1,14 @@
 import type { CallToolRequest } from "@modelcontextprotocol/sdk/types.js";
-<<<<<<< HEAD
-import type { Db, MongoClient } from "mongodb";
+import { ObjectId, type Db, type MongoClient } from "mongodb";
 
 import { CreateItemTool } from "../tools/createItem.js";
 import { DeleteItemTool } from "../tools/deleteItem.js";
-=======
-import { ObjectId, type Db, type MongoClient } from "mongodb";
-
->>>>>>> 60178ee3
 import { FindItemTool } from "../tools/findItem.js";
 import { EstimateTimeTool } from "../tools/estimateTime.js";
 import { TransferItemTool } from "../tools/transferItem.js";
 import { UpdateTaskStatusTool } from "../tools/updateTaskStatus.js";
 import { AddStructuredNoteTool } from "../tools/addStructuredNote.js";
 import { SearchNotesTool } from "../tools/searchNotes.js";
-<<<<<<< HEAD
-=======
-import { MemoryStatusTool } from "../tools/memoryStatus.js";
-import { MemoryMaintenanceTool } from "../tools/memoryMaintenance.js";
->>>>>>> 60178ee3
 
 import { ItemsModel } from "../model/items.js";
 import { LocationsModel } from "../model/locations.js";
@@ -57,18 +47,9 @@
   // 任务操作
   | "query_task" // 查询任务
   | "get_pending_tasks" // 获取待办任务
-<<<<<<< HEAD
   | "update_task_status" // 更新任务状态
   // 其他
   | "add_structured_note"; // 添加结构化笔记
-=======
-  | "transfer_item" // 转移物品
-  | "update_task_status" // 更新任务状态
-  | "add_structured_note" // 添加结构化笔记
-  | "search_notes" // 搜索笔记
-  | "memory_status" // Memory系统状态
-  | "memory_maintenance"; // Memory系统维护
->>>>>>> 60178ee3
 
 // 不允许在只读模式下执行的操作
 const WRITE_OPERATIONS = ["update_item", "transfer_item"];
